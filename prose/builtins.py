
from numpy import trim_zeros


default = dict(
    # Name(s)
    # -------
    name = "Unknown",
    names = [],

    # Keywords
    # --------
    keyword_telescope = "TELESCOP",
    keyword_object = "OBJECT",
    keyword_image_type = "IMAGETYP",
    keyword_light_images = "light",
    keyword_dark_images = "dark",
    keyword_flat_images = "flat",
    keyword_bias_images = "bias",
    keyword_observation_date = "DATE-OBS",
    keyword_exposure_time = "EXPTIME",
    keyword_filter = "FILTER",
    keyword_airmass = "AIRMASS",
    keyword_fwhm = "FWHM",
    keyword_seeing = "SEEING",
    keyword_ra = "RA",
    keyword_dec = "DEC",
    keyword_jd = "JD",
    keyword_bjd = "BJD",
    keyword_flip = "PIERSIDE",
    keyword_observation_time = None,

    # Units, formats and scales
    # -------------------------
    ra_unit = "deg",
    dec_unit = "deg",
    jd_scale = "utc",
    bjd_scale = "utc",
    mjd = 0,

    # Specs
    # -----
    trimming = (0, 0), # pixels along y/x
    read_noise = 9, # A
    gain = 1, # e-/ADU
    altitude = 2000, # meters
    diameter = 100, # meters
    pixel_scale = None, # arcsec/pixel
    latlong = [None, None], 
    saturation = 55000, # ADUs
    hdu = 0
)


speculoos_south = dict(
    default,
    name = "SS0",
    keyword_telescope = "OBSERVAT",
    trimming= [8, 22],  # in pixel along y/x
    read_noise= 10,  # in ADU
    gain= 1.02,  # in e-/ADU
    altitude= 2000,  # in meters
    diameter= 100,  # in meters
    pixel_scale= 0.33,  # arcsec/pixel
    latlong= [-24.6275, -70.4044], # [latitude, longitude] in degree
    TTF_link= "https://astro.swarthmore.edu/telescope/tess-secure/print_eclipses.cgi?observatory_string=-24.6272%3B-70.4039%3"
                "BAmerica%2FSantiago%3BSPECULOOS-South+Observatory+%284x1.0-m%29%3BSPECULOOS+South&use_utc=1&observatory_latitude=-29.2563"
                "&observatory_longitude=-70.738&timezone=UTC&start_date={date}&days_to_print=90&days_in_past=0&minimum_start_elevation="
                "23&and_vs_or=or&minimum_end_elevation=23&minimum_ha=-12&maximum_ha=12&baseline_hrs=1.5&show_unc=1&maximum_priority=4&"
                "minimum_depth=0&maximum_V_mag=&target_string={tic_id}&lco_only=0&single_object=0&ra=&dec=&epoch=&period=&duration=&"
                "target=&show_ephemeris=0&print_html=1&twilight=-12&max_airmass=2.4"
)

callisto = dict(
    speculoos_south,
    name = "Callisto",
    names = ["SPECULOOS-CALLISTO","Callisto","ACP->CALLISTO"]
)

io = dict(
    speculoos_south,
    name = "Io",
    names = ["SPECULOOS-IO","Io","ACP->IO"]
)

ganymede = dict(
    speculoos_south,
    name = "Ganymede",
    names = ["SPECULOOS-GANYMEDE","Ganymede","ACP->GANYMEDE"]
)

europa = dict(
    speculoos_south,
    name = "Europa",
    names = ["SPECULOOS-EUROPA","Europa","ACP->EUROPA"]
)

artemis = dict(
    speculoos_south,
    name = "Artemis",
    names = ["Artemis","ACP->Artemis"],
    ra_unit = "hourangle",
    latlong = [28.4754, -16.3089],
    TTF_link = "https://astro.swarthmore.edu/telescope/tess-secure/print_eclipses.cgi?observatory_string=28.2999%3B-16.5058%3BAtlantic%2FCanary%3"
                "BSPECULOOS-Northern+Observatory+1.0m%3BSPECULOOS-North+1.0m&use_utc=1&observatory_latitude=-29.2563&observatory_longitude=-70.738&"
                "timezone=UTC&start_date={date}&days_to_print=90&days_in_past=0&minimum_start_elevation=23&and_vs_or=or&minimum_end_elevation=23&"
                "minimum_ha=-12&maximum_ha=12&baseline_hrs=1.5&show_unc=1&maximum_priority=4&minimum_depth=0&maximum_V_mag=&target_string={tic_id}"
                "&lco_only=0&single_object=0&ra=&dec=&epoch=&period=&duration=&target=&show_ephemeris=0&print_html=1&twilight=-12&max_airmass=2.4"
)

trappist = dict(
    speculoos_south,
    name = "TRAPPIST-South",
    names = ["TRAPPIST-S","TRAPPIST", "ACP->TRAPPIST"],
    trimming= [40, 40],
    pixel_scale= 0.64,
    ra_unit= "deg",
    latlong= [-29.2563, -70.7380],
    TTF_link= "https://astro.swarthmore.edu/telescope/tess-secure/print_eclipses.cgi?observatory_string=-29.2563%3B-70.738%3BAmerica%2FSantiago%3" \
                "BTRAPPIST-South+%280.6-m%29%3BTRAPPIST+South&use_utc=1&observatory_latitude=-29.2563&observatory_longitude=-70.738&timezone=UTC&" \
                "start_date={date}&days_to_print=90&days_in_past=0&minimum_start_elevation=23&and_vs_or=or&minimum_end_elevation=23&minimum_ha=-12" \
                "&maximum_ha=12&baseline_hrs=1.5&show_unc=1&maximum_priority=4&minimum_depth=0&maximum_V_mag=&target_string={tic_id}&lco_only=0&" \
                "single_object=0&ra=&dec=&epoch=&period=&duration=&target=&show_ephemeris=0&print_html=1&twilight=-12&max_airmass=2.4"
)

trappistN = dict(
    speculoos_south,
    name = "TRAPPIST-North",
    names = ["Trappist-North", "ntm","ACP->NTM"],
    pixel_scale= 0.60,
    ra_unit= "hourangle",
    latlong= [31.2027, -7.8586],
    TTF_link= "https://astro.swarthmore.edu/telescope/tess-secure/print_eclipses.cgi?observatory_string=31.2061%3B-7.8664%3BAfrica%2FCasablanca%3"
                "BTRAPPIST-North+%280.6-m%29%3BTRAPPIST+North&use_utc=1&observatory_latitude=-29.2563&observatory_longitude=-70.738&timezone=UTC&"
                "start_date={date}&days_to_print=90&days_in_past=0&minimum_start_elevation=23&and_vs_or=or&minimum_end_elevation=23&minimum_ha=-12"
                "&maximum_ha=12&baseline_hrs=1.5&show_unc=1&maximum_priority=4&minimum_depth=0&maximum_V_mag=&target_string={tic_id}&lco_only=0&"
                "single_object=0&ra=&dec=&epoch=&period=&duration=&target=&show_ephemeris=0&print_html=1&twilight=-12&max_airmass=2.4"
)

saintex = dict(
    speculoos_south,
    name= "Saint-Ex",
    names = ["SAINT-Ex","ACP->SAINT-EX"],
    ra_unit= "hourangle",
    latlong= [31.0439, -115.4637],
    TTF_link= "https://astro.swarthmore.edu/telescope/tess-secure/print_eclipses.cgi?observatory_string=31.04342%3B-115.45476%3BPST8PDT%3"
                "BSAINT-EX+1.0m%3BSAINT-EX+1.0m&use_utc=1&observatory_latitude=-29.2563&observatory_longitude=-70.738&timezone=UTC&"
                "start_date={date}&days_to_print=90&days_in_past=0&minimum_start_elevation=23&and_vs_or=or&minimum_end_elevation=23&"
                "minimum_ha=-12&maximum_ha=12&baseline_hrs=1.5&show_unc=1&maximum_priority=4&minimum_depth=0&maximum_V_mag=&"
                "target_string={tic_id}&lco_only=0&single_object=0&ra=&dec=&epoch=&period=&duration=&target=&show_ephemeris=0&"
                "print_html=1&twilight=-12&max_airmass=2.4"
)

liverpool = dict(
    speculoos_south,
    name = "Liverpool",
    names = ["Liverpool Telescope"],
<<<<<<< HEAD
    keyword_telescope= "TELESCOP",
    trimming= [8, 22], # pixels
    read_noise= 12, # ADU
    gain= 2.4, # ADU/e-
    altitude= 2363, # m
    diameter= 200, # cm
    pixel_scale= 0.22, # arcsec
    latlong= [28.7624, -17.8792], # deg
=======
    keyword_telescope = "TELESCOP",
    trimming = [8, 22], # pixels
    read_noise = 12, # ADU
    gain = 2.4, # ADU/e-
    altitude = 2363, # m
    diameter = 200, # cm
    pixel_scale = 0.22, # arcsec/pixel
    latlong = [28.7624, -17.8792], # deg
>>>>>>> 1f4bfe54
    keyword_object= "OBJECT",
    keyword_image_type= "OBSTYPE",
    keyword_light_images= "expose",
    keyword_observation_date= "DATE-OBS",
    keyword_exposure_time= "EXPTIME",
    keyword_filter= "FILTER1",
    keyword_jd= "JD_UTC",
    keyword_ra= "RA",
    keyword_dec= "DEC",
<<<<<<< HEAD
    ra_unit = "hourangle",
    TTF_link= None
=======
    TTF_link= None,
    ra_unit="hourangle",
>>>>>>> 1f4bfe54
)

spirit = dict(
    speculoos_south,
    name = "Spirit",
    keyword_telescope = "TELESCOP",
    names = ["PIRT1280SciCam2"],
    pixel_scale = 0.306,
    ra_unit= "hourangle",
    trimming = (0, 0),
    saturation = 14500,
    read_noise = 17,
    gain = 5,
)

built_in_telescopes = {telescope["name"].lower(): telescope for telescope in [
    callisto,
    io,
    ganymede,
    europa,
    artemis,
    trappist,
    trappistN,
    saintex,
    liverpool,
    spirit
]}

TESS_pixel = 2.5 # arcmin<|MERGE_RESOLUTION|>--- conflicted
+++ resolved
@@ -155,16 +155,6 @@
     speculoos_south,
     name = "Liverpool",
     names = ["Liverpool Telescope"],
-<<<<<<< HEAD
-    keyword_telescope= "TELESCOP",
-    trimming= [8, 22], # pixels
-    read_noise= 12, # ADU
-    gain= 2.4, # ADU/e-
-    altitude= 2363, # m
-    diameter= 200, # cm
-    pixel_scale= 0.22, # arcsec
-    latlong= [28.7624, -17.8792], # deg
-=======
     keyword_telescope = "TELESCOP",
     trimming = [8, 22], # pixels
     read_noise = 12, # ADU
@@ -173,7 +163,6 @@
     diameter = 200, # cm
     pixel_scale = 0.22, # arcsec/pixel
     latlong = [28.7624, -17.8792], # deg
->>>>>>> 1f4bfe54
     keyword_object= "OBJECT",
     keyword_image_type= "OBSTYPE",
     keyword_light_images= "expose",
@@ -183,13 +172,8 @@
     keyword_jd= "JD_UTC",
     keyword_ra= "RA",
     keyword_dec= "DEC",
-<<<<<<< HEAD
     ra_unit = "hourangle",
     TTF_link= None
-=======
-    TTF_link= None,
-    ra_unit="hourangle",
->>>>>>> 1f4bfe54
 )
 
 spirit = dict(
