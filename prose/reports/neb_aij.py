--- conflicted
+++ resolved
@@ -16,11 +16,7 @@
 
 class NEBCheck(LatexTemplate, NEB):
 
-<<<<<<< HEAD
-    def __init__(self, obs, value, radius=2.5, nearby_ids=None, style="paper", template_name="neb.tex"):
-=======
     def __init__(self, neb, radius=2.5, style="paper", template_name="neb.tex"):
->>>>>>> 762f1ee0
         """NEB check report page
 
             Parameters
@@ -44,13 +40,7 @@
             """
 
         LatexTemplate.__init__(self, template_name, style=style)
-<<<<<<< HEAD
-        self.radius = radius
-        NEB.__init__(self, obs, radius=self.radius, nearby_ids=nearby_ids)
-        self.value = value
-=======
         self.__dict__.update(neb.__dict__)
->>>>>>> 762f1ee0
 
         self.radius = radius
         self.disposition_string = None
