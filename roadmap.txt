3.0.0:
- save image as hdf5 with associated products
- keep Observation?
- 

2.3.1:
- put into dev branch
- Turn all cutouts to prose.cutouts.Cutouts objects which must include:
    - cutout fitting
    - profile from cutout (almost done, test for single stars on small cutout)
    - profile and fitting plots
- check dependencies, remove unused
- used newly created sources aperture to rewrite the aperture photometry (and annulus) Blocks
? try photutils segmented detection, compare against skimage
? check difference between using Background2D and BackgroundAnnulus

<<<<<<< HEAD
3.0.0:
- save image as hdf5 with associated products
- keep Observation?
- Make full use of photutils.segmentation instead of skimage
- Documentation make clearer argument type (like `~numpy.array`)
- A clear documentation on image axes and angle orientation (like source.coord or source.orientation). Indeed this differs from numpy convention opposite from the way we usually deal with geometric points
- use astropy lazy property
=======
2.3.0:
- merge
- publish
>>>>>>> 6154e362
<|MERGE_RESOLUTION|>--- conflicted
+++ resolved
@@ -1,7 +1,10 @@
 3.0.0:
 - save image as hdf5 with associated products
 - keep Observation?
-- 
+- Make full use of photutils.segmentation instead of skimage
+- Documentation make clearer argument type (like `~numpy.array`)
+- A clear documentation on image axes and angle orientation (like source.coord or source.orientation). Indeed this differs from numpy convention opposite from the way we usually deal with geometric points
+- use astropy lazy property 
 
 2.3.1:
 - put into dev branch
@@ -14,16 +17,6 @@
 ? try photutils segmented detection, compare against skimage
 ? check difference between using Background2D and BackgroundAnnulus
 
-<<<<<<< HEAD
-3.0.0:
-- save image as hdf5 with associated products
-- keep Observation?
-- Make full use of photutils.segmentation instead of skimage
-- Documentation make clearer argument type (like `~numpy.array`)
-- A clear documentation on image axes and angle orientation (like source.coord or source.orientation). Indeed this differs from numpy convention opposite from the way we usually deal with geometric points
-- use astropy lazy property
-=======
 2.3.0:
 - merge
-- publish
->>>>>>> 6154e362
+- publish